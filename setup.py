--- conflicted
+++ resolved
@@ -62,13 +62,9 @@
         "transformers",
         "vllm==0.6.4.post1",
         "nvidia-ml-py",
-<<<<<<< HEAD
-        "numpy"
-=======
         "numpy",
         "langid"
 
->>>>>>> 3f3f3e50
     ],
     extras_require={
         'docs': [
