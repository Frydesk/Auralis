--- conflicted
+++ resolved
@@ -15,13 +15,6 @@
 - Stream long texts piece by piece
 
 ## Quick Start ⭐
-<<<<<<< HEAD
-first install the package via
-```python
-pip install auralis
-```
-and then you try it out via **python**
-=======
 
 1. Create a new Conda environment:
    ```bash
@@ -38,8 +31,8 @@
    pip install auralis
    ```
 
-and then you try it out
->>>>>>> 260edbe8
+and then you can try it out via **python**
+
 ```python
 from auralis import TTS, TTSRequest
 
@@ -56,7 +49,7 @@
 output.save('hello.wav')
 ```
 
-or via **cli**
+or via **cli** using the openai compatible server
 ```commandline
 auralis.openai --host 127.0.0.1 --port 8000 --model AstraMindAI/xttsv2 --gpt_model AstraMindAI/xtts2-gpt --max_concurrency 8 --vllm_logging_level warn  
 ```
