<<<<<<< HEAD
#  Copyright (c) 2024 Astramind. Licensed under Apache License, Version 2.0.

import argparse
import os

=======
import os
import json
import shutil
import argparse
from typing import Dict, Any, Optional, Tuple
>>>>>>> a0b2d599
import torch
from huggingface_hub import snapshot_download
from safetensors.torch import save_file

def analyze_model_architecture(model_state: Dict[str, torch.Tensor]) -> Dict[str, Any]:
    """Analyzes model architecture from weights."""
    architecture = {}

    # Extract vocab and hidden size from text embedding
    for key, tensor in model_state.items():
        if 'text_embedding.weight' in key:
            vocab_size, hidden_size = tensor.shape
            architecture.update({
                'vocab_size': vocab_size,
                'number_text_tokens': vocab_size,
                'hidden_size': hidden_size,
                'decoder_input_dim': hidden_size
            })
            break

    # Count unique layer indices
    max_layer = -1
    for key in model_state.keys():
        if 'gpt.gpt.h.' in key and 'attn.c_attn.weight' in key:
            # Split by dots and look for the number after 'h'
            parts = key.split('.')
            for i, part in enumerate(parts):
                if part == 'h' and i + 1 < len(parts):
                    try:
                        layer_num = int(parts[i + 1])
                        max_layer = max(max_layer, layer_num)
                    except ValueError:
                        continue

    architecture['num_hidden_layers'] = max_layer + 1

    # Analyze attention structure from weight dimensions
    for key, tensor in model_state.items():
        if 'attn.c_attn.weight' in key:
            hidden_size, triple_size = tensor.shape
            if triple_size != 3 * hidden_size:
                continue
            if hidden_size % 64 == 0:
                architecture['num_attention_heads'] = hidden_size // 64
            else:
                architecture['num_attention_heads'] = 1
                print(f"Warning: hidden_size={hidden_size} not multiple of 64, setting num_attention_heads=1")
            architecture['n_inner'] = architecture['hidden_size'] * 4
            break

    # Extract audio token config from mel head
    for key, tensor in model_state.items():
        if 'mel_head.weight' in key:
            num_outputs, _ = tensor.shape
            architecture.update({
                'num_audio_tokens': num_outputs,
                'max_audio_tokens': num_outputs - 421,
                'start_audio_token': num_outputs - 2,
                'stop_audio_token': num_outputs - 1
            })
            break

    return architecture

def extract_original_values(checkpoint: Dict[str, Any]) -> Optional[Dict[str, Any]]:
    """Extracts important values from original checkpoint."""
    config_locations = ['config', 'model_config', 'training_config', 'model_args']

    for loc in config_locations:
        if loc in checkpoint:
            config = checkpoint[loc]
            important_values = {}

            training_keys = [
                'gpt_max_text_tokens',
                'gpt_max_audio_tokens',
                'gpt_max_prompt_tokens',
                'gpt_code_stride_len',
                'output_hop_length',
                'input_sample_rate',
                'output_sample_rate'
            ]

            preserve_keys = [
                'languages',
                'audio_config',
                'speaker_embeddings',
                'use_speaker_embedding',
                'use_multi_speaker',
                'multi_speaker_config',
                'custom_tokens',
                'speaker_dim',
                'd_vector_dim',
                'tokenizer_config'
            ]

            for key in training_keys + preserve_keys:
                if key in config:
                    important_values[key] = config[key]

            if loc == 'config' and 'model_args' in checkpoint: # NEW handle model args keys
                  model_args_config = checkpoint['model_args']
                  for key in ['use_masking_gt_prompt_approach', 'use_perceiver_resampler']:
                    if key in model_args_config:
                          important_values[key] = model_args_config[key]


            return important_values if important_values else None

    return None

def create_xtts_core_config(model_architecture: Dict[str, Any],
                          original_values: Optional[Dict[str, Any]] = None,
                          gpt_config: Dict[str, Any] = None) -> Dict[str, Any]:
    """Creates the config for core XTTS model."""
    config = {
        "model_type": "xtts",
        "architectures": ["XttsGPT"],

        "audio_config": {
            "fmax": 8000,
            "fmin": 0,
            "hop_length": original_values.get('output_hop_length', 256),
            "mel_channels": 80,
            "mel_norms_file": None,
            "n_fft": 1024,
            "output_sample_rate": original_values.get('output_sample_rate', 24000),
            "power": 1.0,
            "sample_rate": original_values.get('input_sample_rate', 22050),
            "win_length": 1024
        },

        "d_vector_dim": original_values.get('d_vector_dim', 512),
        "decoder_input_dim": model_architecture['hidden_size'],
        "num_chars": 255,

        "duration_const": 102400,
        "output_hop_length": original_values.get('output_hop_length', 256),
        "input_sample_rate": original_values.get('input_sample_rate', 22050),
        "output_sample_rate": original_values.get('output_sample_rate', 24000),

        "gpt": {"model_type": "xtts_gpt"},
        "gpt_config": gpt_config,
        "gpt_code_stride_len": original_values.get('gpt_code_stride_len', 1024),
        "cond_d_vector_in_each_upsampling_layer": True,

        "auto_map": {
            "AutoConfig": "AstraMindAI/xtts2--xtts2_config.XTTSConfig",
            "AutoModelForCausalLM": "AstraMindAI/xtts2--xtts2_modeling.Xtts",
            "AutoTokenizer": "AstraMindAI/xtts2--tokenizer.XTTSTokenizerFast"
        },

        "languages": original_values.get('languages', [
            "en", "es", "fr", "de", "it", "pt", "pl", "tr", "ru",
            "nl", "cs", "ar", "zh-cn", "hu", "ko", "ja", "hi"
        ]),

        "tokenizer_file": "",
        "transformers_version": "4.46.0"
    }

    if original_values:
        for key, value in original_values.items():
            if key == 'audio_config':
                config['audio_config'].update(value)
            else:
                config[key] = value

    return config

def create_auralis_config(model_architecture: Dict[str, Any],
                         original_values: Optional[Dict[str, Any]] = None) -> Dict[str, Any]:
    """Creates Auralis-compatible GPT configuration."""
    config = {
        "model_type": "xtts_gpt",
        "architectures": ["XttsGPT"],

        "vocab_size": model_architecture['vocab_size'],
        "hidden_size": model_architecture['hidden_size'],
        "num_hidden_layers": model_architecture['num_hidden_layers'],
        "num_attention_heads": model_architecture['num_attention_heads'],
        "n_inner": model_architecture['n_inner'],

        "number_text_tokens": model_architecture['vocab_size'],
        "num_audio_tokens": model_architecture['num_audio_tokens'],
        "max_audio_tokens": model_architecture['max_audio_tokens'],
        "start_audio_token": model_architecture['start_audio_token'],
        "stop_audio_token": model_architecture['stop_audio_token'],

        "max_text_tokens": original_values.get('gpt_max_text_tokens', 402),
        "max_prompt_tokens": original_values.get('gpt_max_prompt_tokens', 70),
        "activation_function": "gelu_new",
        "attn_pdrop": 0.1,
        "layer_norm_epsilon": 1e-5,
        "initializer_range": 0.02,
        "use_masking_gt_prompt_approach": True,
        "use_perceiver_resampler": True,

        "kv_cache": True,
        "enable_redaction": False,
        "reorder_and_upcast_attn": False,
        "scale_attn_by_inverse_layer_idx": False,

        "auto_map": {
            "AutoConfig": "AstraMindAI/xtts2-gpt--gpt_config.XTTSGPTConfig",
            "AutoModelForCausalLM": "AstraMindAI/xtts2-gpt--xtts2_gpt_modeling.XttsGPT",
            "AutoTokenizer": "AstraMindAI/xtts2-gpt--tokenizer.XTTSTokenizerFast"
        }
    }

    if original_values:
        for key, value in original_values.items():
            if key not in ['vocab_size', 'hidden_size', 'num_hidden_layers', 'num_attention_heads', 'n_inner',
                           'number_text_tokens', 'num_audio_tokens', 'max_audio_tokens', 'start_audio_token',
                           'stop_audio_token']:
                config[key] = value

    return config

def convert_model_weights(model_state: Dict[str, torch.Tensor]) -> Tuple[Dict[str, torch.Tensor], Dict[str, torch.Tensor]]:
    """Converts model weights into correct formats."""
    gpt_weights = {}
    xtts_weights = {}

    gpt_patterns = [
        'ln_1.weight', 'ln_1.bias',
        'attn.c_attn.weight', 'attn.c_attn.bias',
        'attn.c_proj.weight', 'attn.c_proj.bias',
        'ln_2.weight', 'ln_2.bias',
        'mlp.c_fc.weight', 'mlp.c_fc.bias',
        'mlp.c_proj.weight', 'mlp.c_proj.bias',
        'ln_f.weight', 'ln_f.bias',
        'mel_head.weight', 'mel_head.bias'
    ]

    ignore_patterns = [
        'mel_embedding.weight',
        'mel_pos_embedding.emb.weight'
    ]

    training_ignore = {
        "torch_mel_spectrogram_style_encoder",
        "torch_mel_spectrogram_dvae",
        "dvae"
    }

    for key, tensor in model_state.items():
        if any(pattern in key for pattern in training_ignore):
            continue

        key = key.replace('xtts.', '')
        is_gpt_weight = any(pattern in key for pattern in gpt_patterns + ignore_patterns)

        if is_gpt_weight:
            if 'mel_embedding.weight' in key:
                new_key = 'gpt.wte.weight'
            elif 'mel_pos_embedding.emb.weight' in key:
                new_key = 'gpt.wpe.emb.weight'
            elif 'mel_head' in key:
                new_key = key.replace('gpt.', '')
            else:
                new_key = key.replace('gpt.gpt.', 'gpt.')

            gpt_weights[new_key] = tensor
        elif 'final_norm' in key:
            clean_key = key.replace('gpt.', '')
            gpt_weights[clean_key] = tensor
            xtts_weights[clean_key] = tensor
        else:
            xtts_weights[key.replace('gpt.', '')] = tensor

    missing_patterns = [
        pattern for pattern in gpt_patterns
        if not any(pattern in key for key in gpt_weights.keys())
    ]
    if missing_patterns:
        raise ValueError(f"Missing required GPT patterns: {missing_patterns}")

    return gpt_weights, xtts_weights

def save_model_weights(gpt_weights: Dict[str, torch.Tensor],
                      xtts_weights: Dict[str, torch.Tensor],
                      output_dir: str) -> Tuple[str, str]:
    """Saves model weights in SafeTensors format."""
    gpt_dir = os.path.join(output_dir, "gpt")
    xtts_dir = os.path.join(output_dir, "core_xttsv2")
    os.makedirs(gpt_dir, exist_ok=True)
    os.makedirs(xtts_dir, exist_ok=True)

    gpt_path = os.path.join(gpt_dir, 'gpt2_model.safetensors')
    save_file(gpt_weights, gpt_path)
    print(f"GPT weights saved to: {gpt_path}")
    print(f"GPT weight keys: {list(gpt_weights.keys())}")

    xtts_path = os.path.join(xtts_dir, 'xtts-v2.safetensors')
    save_file(xtts_weights, xtts_path)
    print(f"XTTS weights saved to: {xtts_path}")
    print(f"XTTS weight keys: {list(xtts_weights.keys())}")

    return gpt_path, xtts_path

def save_configs(output_dir: str, checkpoint: Dict[str, Any]) -> Tuple[str, str, str, str]:
    """Creates and saves all necessary configurations."""
    model_architecture = analyze_model_architecture(checkpoint['model'])
    original_values = extract_original_values(checkpoint)

    gpt_config = create_auralis_config(model_architecture, original_values)
    xtts_config = create_xtts_core_config(model_architecture, original_values, gpt_config)

    gpt_dir = os.path.join(output_dir, "gpt")
    xtts_dir = os.path.join(output_dir, "core_xttsv2")
    os.makedirs(gpt_dir, exist_ok=True)
    os.makedirs(xtts_dir, exist_ok=True)

    gpt_config_path = os.path.join(gpt_dir, "config.json")
    gpt_backup_path = os.path.join(gpt_dir, "config.original.json")

    with open(gpt_config_path, 'w', encoding='utf-8') as f:
        json.dump(gpt_config, f, indent=2)
    shutil.copy2(gpt_config_path, gpt_backup_path)

    xtts_config_path = os.path.join(xtts_dir, "config.json")
    xtts_backup_path = os.path.join(xtts_dir, "config.original.json")

    with open(xtts_config_path, 'w', encoding='utf-8') as f:
        json.dump(xtts_config, f, indent=2)
    shutil.copy2(xtts_config_path, xtts_backup_path)

    return gpt_config_path, gpt_backup_path, xtts_config_path, xtts_backup_path

def download_safely(repo_id: str, output_dir: str, config_path: str):
    """Downloads repo files while preserving local configs."""
    with open(config_path, 'r', encoding='utf-8') as f:
        our_config = json.load(f)

    snapshot_download(
        repo_id=repo_id,
        ignore_patterns=['*.safetensors', 'config.json'],
        local_dir=output_dir
    )

    with open(config_path, 'w', encoding='utf-8') as f:
        json.dump(our_config, f, indent=2)

def convert_checkpoint(pytorch_checkpoint_path: str, output_dir: str):
    """Main conversion process."""
    print(f"Loading checkpoint from: {pytorch_checkpoint_path}")
    checkpoint = torch.load(pytorch_checkpoint_path, map_location='cpu')

    print("\nCreating and saving configurations...")
    gpt_config_path, gpt_backup, xtts_config_path, xtts_backup = save_configs(
        output_dir, checkpoint
    )
    print(f"GPT config: {gpt_config_path} (backup: {gpt_backup})")
    print(f"XTTS config: {xtts_config_path} (backup: {xtts_backup})")

    print("\nConverting model weights...")
    gpt_weights, xtts_weights = convert_model_weights(checkpoint['model'])

    print("\nSaving weights...")
    gpt_weights_path, xtts_weights_path = save_model_weights(
        gpt_weights, xtts_weights, output_dir
    )

    print("\nDownloading additional files...")
    download_safely(
        "AstraMindAI/xtts2-gpt",
        os.path.join(output_dir, "gpt"),
        gpt_config_path
    )
    download_safely(
        "AstraMindAI/xttsv2",
        os.path.join(output_dir, "core_xttsv2"),
        xtts_config_path
    )

    print("\nConversion completed successfully!")
    print("Generated files:")
    print(f"- GPT config: {gpt_config_path}")
    print(f"- GPT weights: {gpt_weights_path}")
    print(f"- XTTS config: {xtts_config_path}")
    print(f"- XTTS weights: {xtts_weights_path}")
    print(f"- Backup configs: {gpt_backup}, {xtts_backup}")

def main():
    parser = argparse.ArgumentParser(
        description='Convert PyTorch checkpoint to Auralis format while preserving configurations'
    )
    parser.add_argument(
        'checkpoint_path',
        help='Path to the PyTorch checkpoint file'
    )
    parser.add_argument(
        '--output_dir',
        default=os.getcwd(),
        help='Output directory (defaults to current working directory)'
    )

    args = parser.parse_args()

    if not os.path.exists(args.checkpoint_path):
        print(f"Error: Checkpoint file '{args.checkpoint_path}' does not exist")
        return

    convert_checkpoint(args.checkpoint_path, args.output_dir)

if __name__ == '__main__':
    main()<|MERGE_RESOLUTION|>--- conflicted
+++ resolved
@@ -1,19 +1,11 @@
-<<<<<<< HEAD
-#  Copyright (c) 2024 Astramind. Licensed under Apache License, Version 2.0.
-
-import argparse
-import os
-
-=======
 import os
 import json
 import shutil
 import argparse
 from typing import Dict, Any, Optional, Tuple
->>>>>>> a0b2d599
 import torch
+from safetensors.torch import save_file
 from huggingface_hub import snapshot_download
-from safetensors.torch import save_file
 
 def analyze_model_architecture(model_state: Dict[str, torch.Tensor]) -> Dict[str, Any]:
     """Analyzes model architecture from weights."""
